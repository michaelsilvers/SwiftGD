--- conflicted
+++ resolved
@@ -10,10 +10,7 @@
         )
     ],
     dependencies: [
-<<<<<<< HEAD
-        .Package(url: "https://github.com/michaelsilvers/Cgd.git", majorVersion: 0)
-=======
-        .package(url: "https://github.com/twostraws/Cgd.git", .upToNextMinor(from: "0.2.0"))
+        .Package(url: "https://github.com/michaelsilvers/Cgd.git", .upToNextMinor(from: "0.2.0"))
     ],
     targets: [
         .target(
@@ -24,6 +21,5 @@
             name: "SwiftGDTests",
             dependencies: ["SwiftGD"]
         )
->>>>>>> fd3079a9
     ]
 )